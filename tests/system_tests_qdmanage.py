--- conflicted
+++ resolved
@@ -179,7 +179,6 @@
         actual = self.run_qdmanage("GET-JSON-SCHEMA")
         self.assertEquals(schema, dictify(json.loads(actual)))
 
-<<<<<<< HEAD
     def test_update(self):
         exception = False
         try:
@@ -196,8 +195,6 @@
         self.assertEqual("A.log", output['output'])
         self.assertEqual("trace+", output['enable'])
 
-    def test_add_connector(self):
-=======
     def create(self, type, name, port):
         create_command = 'CREATE --type=' + type + ' --name=' + name + ' addr=0.0.0.0 port=' + port
         connector = json.loads(self.run_qdmanage(create_command))
@@ -223,7 +220,6 @@
         self.assertEquals(full_name, output['name'])
 
     def test_zzz_add_connector(self):
->>>>>>> 620d779a
         port = self.get_port()
         # dont provide role and make sure that role is defaulted to 'normal'
         command = "CREATE --type=connector --name=eaconn1 port=" + str(port) + " addr=0.0.0.0"
@@ -248,19 +244,6 @@
         output = json.loads(self.run_qdmanage(command))
         self.assertEqual("normal", output['role'])
 
-<<<<<<< HEAD
-        exception = False
-        port = self.get_port()
-        # provide mode as 'standalone' and role as 'inter-router'. This combination is not allowed
-        command = "CREATE --type=connector --name=eaconn3 port=" + str(port) + " addr=0.0.0.0 role=inter-router"
-        try:
-            output = json.loads(self.run_qdmanage(command))
-        except Exception as e:
-            self.assertTrue("BadRequestStatus: role='inter-router' only allowed with router mode='interior'" in e.message)
-            exception = True
-
-        self.assertTrue(exception)
-=======
     def test_zzz_create_delete_listener(self):
         long_type = 'org.apache.qpid.dispatch.listener'
         name = 'ealistener'
@@ -323,7 +306,6 @@
             exception_occurred = True
 
         self.assertTrue(exception_occurred)
->>>>>>> 620d779a
 
 if __name__ == '__main__':
     unittest.main(main_module())