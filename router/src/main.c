/*
 * Licensed to the Apache Software Foundation (ASF) under one
 * or more contributor license agreements.  See the NOTICE file
 * distributed with this work for additional information
 * regarding copyright ownership.  The ASF licenses this file
 * to you under the Apache License, Version 2.0 (the
 * "License"); you may not use this file except in compliance
 * with the License.  You may obtain a copy of the License at
 *
 *   http://www.apache.org/licenses/LICENSE-2.0
 *
 * Unless required by applicable law or agreed to in writing,
 * software distributed under the License is distributed on an
 * "AS IS" BASIS, WITHOUT WARRANTIES OR CONDITIONS OF ANY
 * KIND, either express or implied.  See the License for the
 * specific language governing permissions and limitations
 * under the License.
 */

#include <stdio.h>
#include <qpid/dispatch.h>
#include <signal.h>
#include <sys/types.h>
#include <sys/stat.h>
#include <pwd.h>
#include <fcntl.h>
#include <unistd.h>
#include <string.h>
#include <stdlib.h>
#include <getopt.h>
#include <errno.h>
#include "config.h"

static int            exit_with_sigint = 0;
static qd_dispatch_t *dispatch = 0;
static qd_log_source_t *log_source = 0;
static const char* argv0 = 0;


/**
 * This is the OS signal handler, invoked on an undetermined thread at a completely
 * arbitrary point of time.
 */
static void signal_handler(int signum)
{
    /* Ignore future signals, dispatch may already be freed */
    signal(SIGHUP,  SIG_IGN);
    signal(SIGQUIT, SIG_IGN);
    signal(SIGTERM, SIG_IGN);
    signal(SIGINT,  SIG_IGN);
    switch (signum) {
    case SIGINT:
        exit_with_sigint = 1;
        // fallthrough
    case SIGQUIT:
    case SIGTERM:
        qd_server_stop(dispatch); /* qpid_server_stop is signal-safe */
        break;
    default:
        break;
    }
}

static void check(int fd) {
    if (qd_error_code()) {
        qd_log(log_source, QD_LOG_CRITICAL, "Router start-up failed: %s", qd_error_message());
        #ifdef __sun
        FILE *file = fdopen(fd, "a+");
        fprintf(file, "%s: %s\n", argv0, qd_error_message());
        #else
        dprintf(fd, "%s: %s\n", argv0, qd_error_message());
        #endif
        close(fd);
        exit(1);
    }
}

#define fail(fd, ...)                                   \
    do {                                                \
        if (errno)                                      \
            qd_error_errno(errno, __VA_ARGS__);         \
        else                                            \
            qd_error(QD_ERROR_RUNTIME, __VA_ARGS__);    \
        check(fd);                                      \
    } while(false)

static void main_process(const char *config_path, const char *python_pkgdir, int fd)
{
    dispatch = qd_dispatch(python_pkgdir);
    check(fd);
    log_source = qd_log_source("MAIN"); /* Logging is initialized by qd_dispatch. */
    qd_dispatch_validate_config(config_path);
    check(fd);
    qd_dispatch_load_config(dispatch, config_path);
    check(fd);

    signal(SIGHUP,  signal_handler);
    signal(SIGQUIT, signal_handler);
    signal(SIGTERM, signal_handler);
    signal(SIGINT,  signal_handler);

    if (fd > 2) {               /* Daemon mode, fd is one end of a pipe not stdout or stderr */
        #ifdef __sun
        const char * okResult = "ok";
        write(fd, okResult, (strlen(okResult)+1));
        #else
        dprintf(fd, "ok"); // Success signal
        #endif
        close(fd);
    }

    qd_server_run(dispatch);

    qd_dispatch_t *d = dispatch;
    dispatch = NULL;
    qd_dispatch_free(d);

    fflush(stdout);
    if (exit_with_sigint) {
        signal(SIGINT, SIG_DFL);
        kill(getpid(), SIGINT);
    }
}


static void daemon_process(const char *config_path, const char *python_pkgdir,
                           const char *pidfile, const char *user)
{
    int pipefd[2];

    //
    // This daemonization process is based on that outlined in the
    // "daemon" manpage from Linux.
    //

    //
    // Create an unnamed pipe for communication from the daemon to the main process
    //
    if (pipe(pipefd) < 0) {
        perror("Error creating inter-process pipe");
        exit(1);
    }

    //
    // First fork
    //
    pid_t pid = fork();
    if (pid == 0) {
        //
        // Child Process
        //

        //
        // Detach any terminals and create an independent session
        //
        if (setsid() < 0) fail(pipefd[1], "Cannot start a new session");
        //
        // Second fork
        //
        pid_t pid2 = fork();
        if (pid2 == 0) {
            close(pipefd[0]); // Close read end.

            //
            // Assign stdin, stdout, and stderr to /dev/null
            //
            close(2);
            close(1);
            close(0);
            int fd = open("/dev/null", O_RDWR);
            if (fd != 0) fail(pipefd[1], "Can't redirect stdin to /dev/null");
            if (dup(fd) < 0) fail(pipefd[1], "Can't redirect stdout to /dev/null");
            if (dup(fd) < 0) fail(pipefd[1], "Can't redirect stderr /dev/null");

            //
            // Set the umask to 0
            //
            umask(0);


            //
            // If config path is not represented by its full path, then
            // save current path before changing to /
            //
            char *config_path_full = NULL;
            if (strncmp("/", config_path, 1)) {
                char *cur_path = NULL;
<<<<<<< HEAD
                int path_size = 256;
                int getcwd_error = 0;
                cur_path = (char *) calloc(path_size, sizeof(char));
                cur_path = (char *) calloc(path_size, sizeof(char));
=======
                size_t path_size = 256;
                int getcwd_error = 0;
                cur_path = (char *) calloc(path_size, sizeof(char));
>>>>>>> c0996627

                while ( getcwd(cur_path, path_size) == NULL ) {
                    free(cur_path);
                    if ( errno != ERANGE ) {
                        // If unable to get current directory
                        getcwd_error = 1;
                        break;
                    }
                    // If current path does not fit, allocate more memory
                    path_size += 256;
                    cur_path = (char *) calloc(path_size, sizeof(char));
                }

                // Populating fully qualified config file name
                if (!getcwd_error) {
<<<<<<< HEAD
                    int cpf_len = path_size + strlen(config_path) + 1;
=======
                    size_t cpf_len = path_size + strlen(config_path) + 1;
>>>>>>> c0996627
                    config_path_full = calloc(cpf_len, sizeof(char));
                    snprintf(config_path_full, cpf_len, "%s%s%s",
                             cur_path,
                             !strcmp("/", cur_path)? "":"/",
                             config_path);
                }

                // Releasing temporary path variable
                memset(cur_path, 0, path_size * sizeof(char));
                free(cur_path);

            }

            //
            // Set the current directory to "/" to avoid blocking
            // mount points
            //
            if (chdir("/") < 0) fail(pipefd[1], "Can't chdir /");

            //
            // If a pidfile was provided, write the daemon pid there.
            //
            if (pidfile) {
                FILE *pf = fopen(pidfile, "w");
                if (pf == 0) fail(pipefd[1], "Can't write pidfile %s", pidfile);
                fprintf(pf, "%d\n", getpid());
                fclose(pf);
            }

            //
            // If a user was provided, drop privileges to the user's
            // privilege level.
            //
            if (user) {
                struct passwd *pwd = getpwnam(user);
                if (pwd == 0) fail(pipefd[1], "Can't look up user %s", user);
                if (setuid(pwd->pw_uid) < 0) fail(pipefd[1], "Can't set user ID for user %s, errno=%d", user, errno);
                //if (setgid(pwd->pw_gid) < 0) fail(pipefd[1], "Can't set group ID for user %s, errno=%d", user, errno);
            }

<<<<<<< HEAD
            main_process((config_path_full)? config_path_full:config_path, python_pkgdir, pipefd[1]);
=======
            main_process((config_path_full ? config_path_full : config_path), python_pkgdir, pipefd[1]);

            free(config_path_full);
>>>>>>> c0996627
        } else
            //
            // Exit first child
            //
            exit(0);
    } else {
        //
        // Parent Process
        // Wait for a success signal ('0') from the daemon process.
        // If we get success, exit with 0.  Otherwise, exit with 1.
        //
        close(pipefd[1]); // Close write end.
        char result[256];
        memset(result, 0, sizeof(result));
        if (read(pipefd[0], &result, sizeof(result)-1) < 0) {
            perror("Error reading inter-process pipe");
            exit(1);
        }

        if (strcmp(result, "ok") == 0)
            exit(0);
        fprintf(stderr, "%s", result);
        exit(1);
    }
}

#define DEFAULT_DISPATCH_PYTHON_DIR QPID_DISPATCH_HOME_INSTALLED "/python"

void usage(char **argv) {
    fprintf(stdout, "Usage: %s [OPTIONS]\n\n", argv[0]);
    fprintf(stdout, "  -c, --config=PATH (%s)\n", DEFAULT_CONFIG_PATH);
    fprintf(stdout, "                             Load configuration from file at PATH\n");
    fprintf(stdout, "  -I, --include=PATH (%s)\n", DEFAULT_DISPATCH_PYTHON_DIR);
    fprintf(stdout, "                             Location of Dispatch's Python library\n");
    fprintf(stdout, "  -d, --daemon               Run process as a SysV-style daemon\n");
    fprintf(stdout, "  -P, --pidfile              If daemon, the file for the stored daemon pid\n");
    fprintf(stdout, "  -U, --user                 If daemon, the username to run as\n");
    fprintf(stdout, "  -v, --version              Print the version of Qpid Dispatch Router\n");
    fprintf(stdout, "  -h, --help                 Print this help\n");
}

int main(int argc, char **argv)
{
    argv0 = argv[0];
    const char *config_path   = DEFAULT_CONFIG_PATH;
    const char *python_pkgdir = DEFAULT_DISPATCH_PYTHON_DIR;
    const char *pidfile = 0;
    const char *user    = 0;
    bool        daemon_mode = false;

    static struct option long_options[] = {
    {"config",  required_argument, 0, 'c'},
    {"include", required_argument, 0, 'I'},
    {"daemon",  no_argument,       0, 'd'},
    {"pidfile", required_argument, 0, 'P'},
    {"user",    required_argument, 0, 'U'},
    {"help",    no_argument,       0, 'h'},
    {"version", no_argument,       0, 'v'},
    {0,         0,                 0,  0}
    };

    while (1) {
        int c = getopt_long(argc, argv, "c:I:dP:U:h:v", long_options, 0);
        if (c == -1)
            break;

        switch (c) {
        case 'c' :
            config_path = optarg;
            break;

        case 'I' :
            python_pkgdir = optarg;
            break;

        case 'd' :
            daemon_mode = true;
            break;

        case 'P' :
            pidfile = optarg;
            break;

        case 'U' :
            user = optarg;
            break;

        case 'h' :
            usage(argv);
            exit(0);

        case 'v' :
            fprintf(stdout, "%s\n", QPID_DISPATCH_VERSION);
            exit(0);

        case '?' :
            usage(argv);
            exit(1);
        }
    }
    if (optind < argc) {
        fprintf(stderr, "Unexpected arguments:");
        for (; optind < argc; ++optind) fprintf(stderr, " %s", argv[optind]);
        fprintf(stderr, "\n\n");
        usage(argv);
        exit(1);
    }

    if (daemon_mode)
        daemon_process(config_path, python_pkgdir, pidfile, user);
    else
        main_process(config_path, python_pkgdir, 2);

    return 0;
}<|MERGE_RESOLUTION|>--- conflicted
+++ resolved
@@ -185,16 +185,9 @@
             char *config_path_full = NULL;
             if (strncmp("/", config_path, 1)) {
                 char *cur_path = NULL;
-<<<<<<< HEAD
-                int path_size = 256;
-                int getcwd_error = 0;
-                cur_path = (char *) calloc(path_size, sizeof(char));
-                cur_path = (char *) calloc(path_size, sizeof(char));
-=======
                 size_t path_size = 256;
                 int getcwd_error = 0;
                 cur_path = (char *) calloc(path_size, sizeof(char));
->>>>>>> c0996627
 
                 while ( getcwd(cur_path, path_size) == NULL ) {
                     free(cur_path);
@@ -210,11 +203,7 @@
 
                 // Populating fully qualified config file name
                 if (!getcwd_error) {
-<<<<<<< HEAD
-                    int cpf_len = path_size + strlen(config_path) + 1;
-=======
                     size_t cpf_len = path_size + strlen(config_path) + 1;
->>>>>>> c0996627
                     config_path_full = calloc(cpf_len, sizeof(char));
                     snprintf(config_path_full, cpf_len, "%s%s%s",
                              cur_path,
@@ -255,13 +244,9 @@
                 //if (setgid(pwd->pw_gid) < 0) fail(pipefd[1], "Can't set group ID for user %s, errno=%d", user, errno);
             }
 
-<<<<<<< HEAD
-            main_process((config_path_full)? config_path_full:config_path, python_pkgdir, pipefd[1]);
-=======
             main_process((config_path_full ? config_path_full : config_path), python_pkgdir, pipefd[1]);
 
             free(config_path_full);
->>>>>>> c0996627
         } else
             //
             // Exit first child
